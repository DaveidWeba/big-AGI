--- conflicted
+++ resolved
@@ -7,6 +7,9 @@
 interface SettingsStore {
 
   // UI settings
+
+  preferredLanguage: string;
+  setPreferredLanguage: (preferredLanguage: string) => void;
 
   centerMode: 'narrow' | 'wide' | 'full';
   setCenterMode: (centerMode: 'narrow' | 'wide' | 'full') => void;
@@ -43,7 +46,6 @@
   modelMaxResponseTokens: number;
   setModelMaxResponseTokens: (modelMaxResponseTokens: number) => void;
 
-<<<<<<< HEAD
   // ElevenLabs Text to Speech settings
 
   elevenLabsApiKey: string;
@@ -54,11 +56,6 @@
 
   elevenLabsAutoSpeak: 'off' | 'firstLine';
   setElevenLabsAutoSpeak: (autoSpeak: 'off' | 'firstLine') => void;
-=======
-
-  preferredLanguage: string;
-  setPreferredLanguage: (preferredLanguage: string) => void;
->>>>>>> 93b281a9
 
 }
 
@@ -67,6 +64,9 @@
     (set) => ({
 
       // UI settings
+
+      preferredLanguage: (typeof navigator !== 'undefined') && navigator.language || 'en-US',
+      setPreferredLanguage: (preferredLanguage: string) => set({ preferredLanguage }),
 
       centerMode: 'wide',
       setCenterMode: (centerMode: 'narrow' | 'wide' | 'full') => set({ centerMode }),
@@ -107,7 +107,6 @@
       modelMaxResponseTokens: 1024,
       setModelMaxResponseTokens: (modelMaxResponseTokens: number) => set({ modelMaxResponseTokens: modelMaxResponseTokens }),
 
-<<<<<<< HEAD
       // ElevenLabs Text to Speech settings
 
       elevenLabsApiKey: '',
@@ -118,10 +117,6 @@
 
       elevenLabsAutoSpeak: 'firstLine',
       setElevenLabsAutoSpeak: (elevenLabsAutoSpeak: 'off' | 'firstLine') => set({ elevenLabsAutoSpeak }),
-=======
-      preferredLanguage: 'en-US',
-      setPreferredLanguage: (preferredLanguage: string) => set({ preferredLanguage }),
->>>>>>> 93b281a9
 
     }),
     {
