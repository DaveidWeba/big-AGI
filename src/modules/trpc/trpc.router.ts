--- conflicted
+++ resolved
@@ -5,12 +5,8 @@
 import { llmAnthropicRouter } from '~/modules/llms/anthropic/anthropic.router';
 import { llmOpenAIRouter } from '~/modules/llms/openai/openai.router';
 import { prodiaRouter } from '~/modules/prodia/prodia.router';
-<<<<<<< HEAD
 import { sharingRouter } from '~/modules/sharing/sharing.router';
-=======
-import { publishRouter } from '~/modules/publish/publish.router';
 import { ytPersonaRouter } from '../../apps/personas/ytpersona.router';
->>>>>>> 69dce7af
 
 /**
  * This is the primary router for your server.
@@ -23,12 +19,8 @@
   llmAnthropic: llmAnthropicRouter,
   llmOpenAI: llmOpenAIRouter,
   prodia: prodiaRouter,
-<<<<<<< HEAD
   sharing: sharingRouter,
-=======
-  publish: publishRouter,
   ytpersona: ytPersonaRouter,
->>>>>>> 69dce7af
 });
 
 // export type definition of API
