--- conflicted
+++ resolved
@@ -63,7 +63,6 @@
       placeholder='sk-...'
     />
 
-<<<<<<< HEAD
     {advanced.on && <SetupTextControl
       title='Organization ID'
       description={<Link level='body-sm' href={`${Brand.URIs.OpenRepo}/issues/63`} target='_blank'>What is this</Link>}
@@ -74,8 +73,8 @@
 
     {advanced.on && <SetupTextControl
       title='API Host'
-      description={<><Link level='body-sm' href='https://www.helicone.ai' target='_blank'>Helicone</Link>, ...</>}
-      placeholder='e.g., oai.hconeai.com'
+      description={<><Link level='body-sm' href='https://www.helicone.ai' target='_blank'>Helicone</Link>, <Link level='body-sm' href='https://developers.cloudflare.com/ai-gateway/' target='_blank'>Cloudflare</Link></>}
+      placeholder='e.g., oai.hconeai.com or https://gateway.ai.cloudflare.com/v1/<ACCOUNT_TAG>/<GATEWAY_URL_SLUG>/openai'
       value={oaiHost}
       onChange={text => updateSetup({ oaiHost: text })}
     />}
@@ -105,92 +104,6 @@
     />}
 
     <RefetchButton refetch={refetch} disabled={!shallFetchSucceed || isFetching} error={isError} advanced={advanced} />
-=======
-    {showAdvanced && <FormControl orientation='horizontal' sx={{ flexWrap: 'wrap', justifyContent: 'space-between' }}>
-      <Box sx={{ minWidth: settingsCol1Width }}>
-        <FormLabel>
-          Organization ID
-        </FormLabel>
-        <FormHelperText sx={{ display: 'block' }}>
-          <Link level='body-sm' href={`${Brand.URIs.OpenRepo}/issues/63`} target='_blank'>What is this</Link>
-        </FormHelperText>
-      </Box>
-      <Input
-        variant='outlined' placeholder='Optional, for enterprise users'
-        value={oaiOrg} onChange={event => updateSetup({ oaiOrg: event.target.value })}
-        sx={{ flexGrow: 1 }}
-      />
-    </FormControl>}
-
-    {showAdvanced && <FormControl orientation='horizontal' sx={{ flexWrap: 'wrap', justifyContent: 'space-between' }}>
-      <Box sx={{ minWidth: settingsCol1Width }}>
-        <FormLabel>
-          API Host
-        </FormLabel>
-        <FormHelperText sx={{ display: 'block' }}>
-          <Link level='body-sm' href='https://www.helicone.ai' target='_blank'>Helicone</Link>, <Link level='body-sm' href='https://developers.cloudflare.com/ai-gateway/' target='_blank'>Cloudflare</Link>
-        </FormHelperText>
-      </Box>
-      <Input
-        variant='outlined' placeholder='e.g., oai.hconeai.com or https://gateway.ai.cloudflare.com/v1/<ACCOUNT_TAG>/<GATEWAY_URL_SLUG>/openai'
-        value={oaiHost} onChange={event => updateSetup({ oaiHost: event.target.value })}
-        sx={{ flexGrow: 1 }}
-      />
-    </FormControl>}
-
-    {showAdvanced && <FormControl orientation='horizontal' sx={{ flexWrap: 'wrap', justifyContent: 'space-between' }}>
-      <Box sx={{ minWidth: settingsCol1Width }}>
-        <FormLabel>
-          Helicone Key
-        </FormLabel>
-        <FormHelperText sx={{ display: 'block' }}>
-          Generate <Link level='body-sm' href='https://www.helicone.ai/keys' target='_blank'>here</Link>
-        </FormHelperText>
-      </Box>
-      <Input
-        variant='outlined' placeholder='sk-...'
-        value={heliKey} onChange={event => updateSetup({ heliKey: event.target.value })}
-        sx={{ flexGrow: 1 }}
-      />
-    </FormControl>}
-
-    {showAdvanced && <FormControl orientation='horizontal' sx={{ flexWrap: 'wrap', justifyContent: 'space-between' }}>
-      <Box sx={{ minWidth: settingsCol1Width }}>
-        <FormLabel>
-          Moderation
-        </FormLabel>
-        <FormHelperText sx={{ display: 'block' }}>
-          <Link level='body-sm' href='https://platform.openai.com/docs/guides/moderation/moderation' target='_blank'>Overview</Link>,
-          {' '}<Link level='body-sm' href='https://openai.com/policies/usage-policies' target='_blank'>policy</Link>
-        </FormHelperText>
-      </Box>
-      <Switch
-        checked={moderationCheck}
-        onChange={event => updateSetup({ moderationCheck: event.target.checked })}
-        endDecorator={moderationCheck ? 'Enabled' : 'Off'}
-        sx={{ flexGrow: 1 }}
-      />
-    </FormControl>}
-
-
-    <Box sx={{ display: 'flex', alignItems: 'end', justifyContent: 'space-between' }}>
-
-      <FormLabel onClick={() => setShowAdvanced(!showAdvanced)} sx={{ textDecoration: 'underline', cursor: 'pointer' }}>
-        {showAdvanced ? 'Hide Advanced' : 'Advanced'}
-      </FormLabel>
-
-      <Button
-        variant='solid' color={isError ? 'warning' : 'primary'}
-        disabled={!shallFetchSucceed || isFetching}
-        endDecorator={<SyncIcon />}
-        onClick={() => refetch()}
-        sx={{ minWidth: 120, ml: 'auto' }}
-      >
-        Models
-      </Button>
-
-    </Box>
->>>>>>> e3392622
 
     {isError && <InlineError error={error} />}
 
