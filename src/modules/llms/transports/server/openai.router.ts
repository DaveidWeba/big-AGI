--- conflicted
+++ resolved
@@ -242,6 +242,7 @@
 
 const DEFAULT_OPENAI_HOST = 'api.openai.com';
 const DEFAULT_OPENROUTER_HOST = 'https://openrouter.ai/api';
+const DEFAULT_HELICONE_OPENAI_HOST = 'oai.hconeai.com';
 
 function fixupHost(host: string, apiPath: string): string {
   if (!host.startsWith('http'))
@@ -251,7 +252,6 @@
   return host;
 }
 
-<<<<<<< HEAD
 export function openAIAccess(access: OpenAIAccessSchema, modelRefId: string | null, apiPath: string): { headers: HeadersInit, url: string } {
   switch (access.dialect) {
 
@@ -283,14 +283,37 @@
     case 'openai':
       const oaiKey = access.oaiKey || process.env.OPENAI_API_KEY || '';
       const oaiOrg = access.oaiOrg || process.env.OPENAI_API_ORG_ID || '';
-      const oaiHost = fixupHost(access.oaiHost || process.env.OPENAI_API_HOST || DEFAULT_OPENAI_HOST, apiPath);
+      let oaiHost = fixupHost(access.oaiHost || process.env.OPENAI_API_HOST || DEFAULT_OPENAI_HOST, apiPath);
       // warn if no key - only for default (non-overridden) hosts
       if (!oaiKey && oaiHost.indexOf(DEFAULT_OPENAI_HOST) !== -1)
         throw new Error('Missing OpenAI API Key. Add it on the UI (Models Setup) or server side (your deployment).');
 
+      // [Helicone]
+      // We don't change the host (as we do on Anthropic's), as we expect the user to have a custom host.
       const heliKey = access.heliKey || process.env.HELICONE_API_KEY || false;
-      // NOTE: We don't change the host (as we do for Anthropic), as the user could be using a custom host.
-      //       In this case, we show a UI message to let the user set the correct host.
+      if (heliKey && !oaiHost.includes(DEFAULT_HELICONE_OPENAI_HOST))
+        throw new Error(`The Helicone OpenAI Key has been provided, but the host is not set to https://${DEFAULT_HELICONE_OPENAI_HOST}. Please fix it in the Models Setup page.`);
+
+      // [Cloudflare OpenAI AI Gateway support]
+      // Adapts the API path when using a 'universal' or 'openai' Cloudflare AI Gateway endpoint in the "API Host" field
+      if (oaiHost.includes('https://gateway.ai.cloudflare.com')) {
+        const parsedUrl = new URL(oaiHost);
+        const pathSegments = parsedUrl.pathname.split('/').filter(segment => segment.length > 0);
+
+        // The expected path should be: /v1/<ACCOUNT_TAG>/<GATEWAY_URL_SLUG>/<PROVIDER_ENDPOINT>
+        if (pathSegments.length < 3 || pathSegments.length > 4 || pathSegments[0] !== 'v1')
+          throw new Error('Cloudflare AI Gateway API Host is not valid. Please check the API Host field in the Models Setup page.');
+
+        const [_v1, accountTag, gatewayName, provider] = pathSegments;
+        if (provider && provider !== 'openai')
+          throw new Error('Cloudflare AI Gateway only supports OpenAI as a provider.');
+
+        if (apiPath.startsWith('/v1'))
+          apiPath = apiPath.replace('/v1', '');
+
+        oaiHost = 'https://gateway.ai.cloudflare.com';
+        apiPath = `/v1/${accountTag}/${gatewayName}/${provider || 'openai'}${apiPath}`;
+      }
 
       return {
         headers: {
@@ -319,70 +342,6 @@
         url: orHost + apiPath,
       };
   }
-=======
-export function openAIAccess(access: AccessSchema, apiPath: string): { headers: HeadersInit, url: string } {
-  // API key
-  const oaiKey = access.oaiKey || process.env.OPENAI_API_KEY || '';
-
-  // Organization ID
-  const oaiOrg = access.oaiOrg || process.env.OPENAI_API_ORG_ID || '';
-
-  // API host
-  let oaiHost = access.oaiHost || process.env.OPENAI_API_HOST || DEFAULT_OPENAI_HOST;
-  if (!oaiHost.startsWith('http'))
-    oaiHost = `https://${oaiHost}`;
-  if (oaiHost.endsWith('/') && apiPath.startsWith('/'))
-    oaiHost = oaiHost.slice(0, -1);
-
-  // Helicone key
-  const heliKey = access.heliKey || process.env.HELICONE_API_KEY || '';
-
-  // warn if no key - only for default (non-overridden) hosts
-  if (!oaiKey && oaiHost.indexOf(DEFAULT_OPENAI_HOST) !== -1)
-    throw new Error('Missing OpenAI API Key. Add it on the UI (Models Setup) or server side (your deployment).');
-
-  // [Openrouter-specific] lame detection, but works great for now (unless we get requests for non-standard hosts)
-  const isOpenrouter = oaiHost.indexOf('openrouter.ai') !== -1;
-
-  // [Cloudflare AI Gateway support] - Adds OpenAI support for Cloudflare's AI gateway -  Recognise and re-format API path when using a 'universal' or 'openai' Cloudflare AI Gateway endpoint in the API Host field. 
-  if (oaiHost.includes('https://gateway.ai.cloudflare.com')) {
-    const parsedUrl = new URL(oaiHost);
-    const pathSegments = parsedUrl.pathname.split('/').filter(segment => segment.length > 0);
-
-    // The expected path should be: /v1/<ACCOUNT_TAG>/<GATEWAY_URL_SLUG>/<PROVIDER_ENDPOINT>
-    if (pathSegments.length < 3 || pathSegments.length > 4 || pathSegments[0] !== 'v1') {
-      throw new Error('Invalid Cloudflare AI Gateway URL path format.');
-    }
-    if (pathSegments[3] && pathSegments[3] !== 'openai') {
-      throw new Error('Invalid Cloudflare AI Gateway URL path format. Only OpenAI provider is supported.');
-    }
-
-    const cloudflareAiAccountTag = pathSegments[1]
-    const cloudflareAiGatewayName = pathSegments[2]
-    const cloudflareAiProvider = pathSegments[3] || 'openai' // Default to openai if not specified (which is the case for universal endpoints)
-
-    if (apiPath.startsWith('/v1')) {
-      apiPath = apiPath.replace('/v1', '');
-    }
-
-    oaiHost = 'https://gateway.ai.cloudflare.com'
-    apiPath = `/v1/${cloudflareAiAccountTag}/${cloudflareAiGatewayName}/${cloudflareAiProvider}${apiPath}`
-  }
-
-  return {
-    headers: {
-      ...(oaiKey && { Authorization: `Bearer ${oaiKey}` }),
-      'Content-Type': 'application/json',
-      ...(oaiOrg && { 'OpenAI-Organization': oaiOrg }),
-      ...(heliKey && { 'Helicone-Auth': `Bearer ${heliKey}` }),
-      ...(isOpenrouter && {
-        'HTTP-Referer': Brand.URIs.Home,
-        'X-Title': Brand.Title.Base,
-      }),
-    },
-    url: oaiHost + apiPath,
-  };
->>>>>>> e3392622
 }
 
 export function openAIChatCompletionPayload(model: ModelSchema, history: HistorySchema, functions: FunctionsSchema | null, forceFunctionName: string | null, n: number, stream: boolean): OpenAI.Wire.ChatCompletion.Request {
