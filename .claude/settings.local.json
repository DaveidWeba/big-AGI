{
  "permissions": {
    "allow": [
      "Bash(cat:*)",
      "Bash(cp:*)",
      "Bash(find:*)",
      "Bash(git branch:*)",
      "Bash(grep:*)",
      "Bash(ls:*)",
      "Bash(mkdir:*)",
      "Bash(node:*)",
      "Bash(npm install)",
      "Bash(npm install:*)",
      "Bash(npm run:*)",
      "Bash(npx tsc:*)",
      "Bash(rg:*)",
      "Bash(rm:*)",
      "Bash(sed:*)",
      "WebFetch(domain:big-agi.com)",
      "WebFetch(domain:github.com)",
<<<<<<< HEAD
      "mcp__ide__getDiagnostics",
      "WebSearch"
=======
      "WebSearch",
      "mcp__ide__getDiagnostics"
>>>>>>> 4682afc9
    ],
    "deny": [
      "Read(node_modules)",
      "Read(node_modules/**)"
    ]
  }
}<|MERGE_RESOLUTION|>--- conflicted
+++ resolved
@@ -18,13 +18,8 @@
       "Bash(sed:*)",
       "WebFetch(domain:big-agi.com)",
       "WebFetch(domain:github.com)",
-<<<<<<< HEAD
-      "mcp__ide__getDiagnostics",
-      "WebSearch"
-=======
       "WebSearch",
       "mcp__ide__getDiagnostics"
->>>>>>> 4682afc9
     ],
     "deny": [
       "Read(node_modules)",
